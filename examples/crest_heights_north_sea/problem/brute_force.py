--- conflicted
+++ resolved
@@ -1,9 +1,6 @@
 """Obtain a brute force estimate of the Extreme Response Distribution (ERD)."""
 
-<<<<<<< HEAD
-=======
 # %%
->>>>>>> fa1c5223
 import json
 from dataclasses import asdict, dataclass
 from pathlib import Path
@@ -11,22 +8,14 @@
 
 import matplotlib.pyplot as plt
 import numpy as np
-<<<<<<< HEAD
 import pandas as pd
 import seaborn as sns
-import torch
-import tqdm
-from simulator import max_crest_height_simulator_function  # type: ignore[import]
-from torch import Tensor, zeros
-from torch.utils.data import DataLoader
-=======
 import torch
 import tqdm
 from numpy.typing import NDArray
 from simulator import max_crest_height_simulator_function  # type: ignore[import]
 from torch import Tensor
 from torch.utils.data import DataLoader, RandomSampler, TensorDataset
->>>>>>> fa1c5223
 
 _results_dir: Path = Path(__file__).parent / "results" / "brute_force"
 if not _results_dir.exists():
@@ -40,7 +29,6 @@
     # statistics are optional
     statistics: dict[str, float]
     samples: list[float]
-<<<<<<< HEAD
     env_data: list[float]
 
     @classmethod
@@ -50,143 +38,58 @@
         return ResultsObject(statistics=statistics, samples=samples.tolist(), env_data=env_data.tolist())
 
 
-def _result_file_name(period_length: int) -> str:
-    """Generate the file name from the period length."""
-    return f"n_sample_per_period_{period_length}"
-
-
-def collect_or_calculate_results(
-    dataloader: DataLoader[tuple[Tensor, ...]],
-    n_sea_states_in_year: int,
-    n_sea_states_in_period: int,
-    num_estimates: int = 2_000,
-    brut_force_type: str = "quantile",
-    year_return_value: int = 10,
-=======
-
-    @classmethod
-    def from_samples(cls, samples: torch.Tensor) -> "ResultsObject":
-        """Create the object directly from samples."""
-        statistics = {"median": float(samples.median()), "mean": float(samples.mean())}
-        return ResultsObject(statistics=statistics, samples=samples.tolist())
-
-
 def collect_or_calculate_results(
     n_years_in_period: int,
     n_sea_states_in_year: int,
     num_estimates: int = 2_000,
-    year_return_value: int = 100,
->>>>>>> fa1c5223
+    year_return_value: int = 10,
 ) -> tuple[Tensor, Tensor, Tensor]:
     """Return a saved result for the desired length of time if available, otherwise calculate the result.
 
     New results will also be saved within this directory.
 
     Args:
-<<<<<<< HEAD
-        dataloader: Dataloader objective of environment data
+        n_years_in_period: number of years to simulate
         n_sea_states_in_year: number of sea states in one year
-        n_sea_states_in_period: number of sea states in whole period
         num_estimates: The number of brute force estimates of the QoI. A new period is drawn for each estimate.
         brut_force_type: Choose how the QoI shall be estimated.
         year_return_value: return value given in years
-=======
-        n_years_in_period: number of years to simulate
-        n_sea_states_in_year: number of sea states in one year
-        num_estimates: The number of brute force estimates of the QoI. A new period is drawn for each estimate.
-        year_return_value: R-year return value
->>>>>>> fa1c5223
 
     Returns:
         The QoI values calculated for each period. Shape (num_estimates,)
     """
-<<<<<<< HEAD
-    # Calculate the number of samples that create a single period of the ERD
-    period_length = dataloader.dataset.data.shape[0]  # type: ignore[attr-defined]
-    results_path = (
-        _results_dir / f"{_result_file_name(period_length)}_{brut_force_type}_{year_return_value}_return_year.json"
-    )
+    results_path = _results_dir / f"{int(n_years_in_period)}_year_sim_{year_return_value}_year_return_value.json"
 
     samples = torch.tensor([])
     max_location = torch.tensor([])
-=======
-    results_path = _results_dir / f"{int(n_years_in_period)}_year_sim_{year_return_value}_year_return_value.json"
-
-    samples = torch.tensor([])
->>>>>>> fa1c5223
 
     if results_path.exists():
         with results_path.open() as fp:
             results = json.load(fp)
             samples = torch.tensor(results["samples"])
-<<<<<<< HEAD
             max_location = torch.tensor(results["env_data"])
 
     # make any additional samples required
     if len(samples) < num_estimates:
-        if brut_force_type == "quantile":
-            new_samples = quantile_brute_force_calc(
-                dataloader,
-                n_sea_states_in_year,
-                num_estimates - len(samples),
-                year_return_value,
-            )
-        elif brut_force_type == "chunck":
-            new_samples, new_max_location = chunck_brute_force_calc(
-                dataloader,
-                n_sea_states_in_period,
-                n_sea_states_in_year,
-                num_estimates - len(samples),
-                year_return_value,
-            )
-
-        samples = torch.concat([samples, new_samples])
-        max_location = torch.concat([max_location, new_max_location])
-
-        # save results
-        with results_path.open("w") as fp:
-            json.dump(asdict(ResultsObject.from_samples(samples, max_location)), fp)
-=======
-
-    # make any additional samples required
-    if len(samples) < num_estimates:
-        new_samples = brute_force(
+        new_samples, new_max_location = brute_force(
             year_return_value * n_sea_states_in_year,
             n_years_in_period,
             num_estimates,
         )
 
         samples = torch.concat([samples, new_samples])
+        max_location = torch.concat([max_location, new_max_location])
+
         # save results
         with results_path.open("w") as fp:
-            json.dump(asdict(ResultsObject.from_samples(samples)), fp)
->>>>>>> fa1c5223
+            json.dump(asdict(ResultsObject.from_samples(samples, max_location)), fp)
     elif len(samples) > num_estimates:
         samples = samples[:num_estimates]
 
     return samples, samples.mean(), samples.var()
 
 
-<<<<<<< HEAD
-def quantile_brute_force_calc(
-    dataloader: DataLoader[tuple[Tensor, ...]],
-    n_sea_states_in_year: int = 2922,
-    num_estimates: int = 2_000,
-    year_return_value: int = 100,
-) -> Tensor:
-    """Calculate the QOI by brute force using quantiles.
-
-    Args:
-        dataloader: The dataloader to use to get the environment samples.
-             - Each batch should have shape (batch_size, d)
-             - The sum of the batch sizes returned by iterating through the dataloader should be a period length
-             - To get different results for each brute force estimate, the dataloader needs to give different
-               data each time it is iterated through. This can be done by using e.g a RandomSampler.
-        n_sea_states_in_year: number of sea states in one year
-        num_estimates: The number of brute force estimates of the QoI. A new period is drawn for each estimate.
-        year_return_value: year for the return value
-=======
-def brute_force(period_length: int, n_years_in_period: int, num_estimates: int = 2_000) -> torch.Tensor:
+def brute_force(period_length: int, n_years_in_period: int, num_estimates: int = 2_000) -> tuple[Tensor, Tensor]:
     """Produces brute force samples of the Extreme Response Distribution.
 
     Args:
@@ -194,32 +97,10 @@
         n_years_in_period: The number of years used to create the environment data. Only needed to load the
         correct dataset.
         num_estimates: The number of brute force estimates of the QoI. A new period is drawn for each estimate.
->>>>>>> fa1c5223
 
     Returns:
         The QoI values calculated for each period. Shape (num_estimates,)
     """
-<<<<<<< HEAD
-    return_value = zeros(num_estimates)
-    for i in tqdm.tqdm(range(num_estimates)):
-        simulator_samples: np.ndarray[tuple[int,], Any] = max_crest_height_simulator_function(dataloader.dataset.data)  # type: ignore  # noqa: PGH003
-
-        return_value[i] = float(np.quantile(simulator_samples, 1 - 1 / (n_sea_states_in_year * year_return_value)))
-
-    return return_value
-
-
-def chunck_brute_force_calc(
-    dataloader: DataLoader[tuple[Tensor, ...]],
-    n_sea_states_in_period: int,
-    n_sea_states_in_year: int = 2922,
-    num_estimates: int = 2_000,
-    year_return_value: int = 100,
-) -> tuple[Tensor, Tensor]:
-    """Calculate the QOI by brute force by splitting the data into year_return_value chunck.
-
-    Note: At the meeting with Odin on the 22.04.25 it was decided that this is the appropriate method.
-=======
     data: NDArray[np.float64] = np.load(
         Path(__file__).parent / "data" / f"long_term_distribution_{n_years_in_period}_years.npy"
     )
@@ -237,48 +118,40 @@
 def _brute_force_calc(
     dataloader: DataLoader[tuple[Tensor, ...]],
     num_estimates: int = 2_000,
-) -> Tensor:
+) -> tuple[Tensor, Tensor]:
     """Calculate the QOI by brute force by splitting the data into batches.
->>>>>>> fa1c5223
 
     Args:
         dataloader: The dataloader to use to get the environment samples.
              - Each batch should have shape (batch_size, d)
-<<<<<<< HEAD
-             - The sum of the batch sizes returned by iterating through the dataloader should be a period length
-             - To get different results for each brute force estimate, the dataloader needs to give different
-               data each time it is iterated through. This can be done by using e.g a RandomSampler.
-        n_sea_states_in_year: number of sea states in one year
-        n_sea_states_in_period: number of sea states in whole period
-        num_estimates: The number of brute force estimates of the QoI. A new period is drawn for each estimate.
-        year_return_value: year for the return value
-=======
              - The sum of the batch sizes returned by iterating through the dataloader should be a return period
              - To get different results for each brute force estimate, the dataloader needs to give different
                data each time it is iterated through. This can be done by using e.g a RandomSampler.
         num_estimates: The number of brute force estimates of the QoI. A new period is drawn for each estimate.
->>>>>>> fa1c5223
 
     Returns:
         The QoI values calculated for each period. Shape (num_estimates,)
     """
-<<<<<<< HEAD
-    maxs = []
+    maxs = torch.zeros(num_estimates)
     maxs_location = []
-    for _ in tqdm.tqdm(range(num_estimates)):
-        chunck_indices = np.append(
-            np.arange(0, n_sea_states_in_period, year_return_value * n_sea_states_in_year), n_sea_states_in_period
-        )
-
-        for idx, chunck_index in enumerate(chunck_indices[1:]):
-            samples = dataloader.dataset.data[chunck_indices[idx] : chunck_index, :]  # type: ignore[attr-defined]
+    for i in tqdm.tqdm(range(num_estimates)):
+        current_max = float("-inf")
+
+        # Get max(c_max) for return period which is specified in dataloader
+        for batch in dataloader:
+            samples = batch[0].to("cpu").numpy()
 
             simulator_samples: np.ndarray[tuple[int,], Any] = max_crest_height_simulator_function(samples)  # type: ignore  # noqa: PGH003
-            maxs.append(simulator_samples.max())
-
-            # Get env data corresponding to max(c_max)
-            max_index = np.argmax(simulator_samples)
-            maxs_location.append(samples[max_index, :])
+
+            simulator_samples_max = simulator_samples.max()
+            if simulator_samples_max > current_max:
+                current_max = simulator_samples_max
+
+                # Get env data corresponding to max(c_max)
+                max_index = np.argmax(simulator_samples)
+                maxs_location.append(samples[max_index, :])
+
+        maxs[i] = current_max
 
     return torch.FloatTensor(maxs), torch.FloatTensor(maxs_location)
 
@@ -341,21 +214,6 @@
     _ = plt.ylabel("Tp")  # type: ignore[assignment]
 
     plt.savefig(str(brut_force_file_path).replace(".json", "_kde.png"))
-=======
-    maxs = torch.zeros(num_estimates)
-    for i in tqdm.tqdm(range(num_estimates)):
-        current_max = float("-inf")
-
-        # Get max(c_max) for return period which is specified in dataloader
-        for batch in dataloader:
-            samples = batch[0].to("cpu").numpy()
-
-            simulator_samples: np.ndarray[tuple[int,], Any] = max_crest_height_simulator_function(samples)  # type: ignore  # noqa: PGH003
-            current_max = max(current_max, simulator_samples.max())
-
-        maxs[i] = current_max
-
-    return maxs
 
 
 # %%
@@ -389,5 +247,14 @@
     _ = plt.legend()  # type: ignore[assignment]
     plt.grid(True)  # noqa: FBT003
 
-# %%
->>>>>>> fa1c5223
+    # %% Plot scatter plot of brut force solution for extrem value location
+    create_extrem_value_location_scatter_plot(
+        f"{n_years_in_period}_year_sim_{year_return_value}_year_return_value.json"
+    )
+
+    # %% Plot kde plot of brut force solution for extrem value location
+    # Note: Is very slow especially for large datasets
+    create_extrem_value_location_kde_plot(f"{n_years_in_period}_year_sim_{year_return_value}_year_return_value.json")
+
+
+# %%