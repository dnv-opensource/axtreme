--- conflicted
+++ resolved
@@ -20,10 +20,6 @@
 # %%
 
 import brute_force  # type: ignore[import]
-<<<<<<< HEAD
-import matplotlib.pyplot as plt
-=======
->>>>>>> fa1c5223
 import numpy as np
 import simulator  # type: ignore[import]
 from ax import (
@@ -59,14 +55,10 @@
 sim: Simulator = sim_utils.simulator_from_func(simulator.max_crest_height_simulator_function)
 
 # Define the number of env samples that make a period
-<<<<<<< HEAD
-_n_years_in_period = 10**3
-=======
 # _n_years_in_period = 10**4  # 10,000 years  # noqa: ERA001
 _n_years_in_period = 100
 
 year_return_value = 10
->>>>>>> fa1c5223
 
 _n_sea_states_in_year = 2922
 _n_sea_states_in_period = _n_years_in_period * _n_sea_states_in_year
@@ -76,11 +68,8 @@
 
 N_ENV_SAMPLES_PER_PERIOD = 1000  # Arbitrary number of env samples per period
 
-<<<<<<< HEAD
 year_return_value = 10
 
-=======
->>>>>>> fa1c5223
 
 # %%
 ### Automatically set up your experiment using the sim, search_space, and dist defined above.
@@ -111,39 +100,4 @@
 
 
 # %%
-# Get brute force QOI for this problem and period using the chunck method
-chunck_brut_force_return_values, chunck_brut_force_return_mean, chunck_brut_force_return_variance = (
-    brute_force.collect_or_calculate_results(
-        dataloader,
-        _n_sea_states_in_year,
-        _n_sea_states_in_period,
-        num_estimates=1_000,
-        brut_force_type="chunck",
-        year_return_value=year_return_value,
-    )
-)
-# %%
-# Plot brute force QOI
-_ = plt.hist(chunck_brut_force_return_values, bins=100, density=True)
-_ = plt.title("R-year return value distribution")  # type: ignore[assignment]
-_ = plt.xlabel("R-year return value")  # type: ignore[assignment]
-_ = plt.ylabel("Density")  # type: ignore[assignment]
-plt.axvspan(
-    chunck_brut_force_return_mean - chunck_brut_force_return_variance,
-    chunck_brut_force_return_mean + chunck_brut_force_return_variance,
-    alpha=0.5,
-    color="red",
-    label="variance",
-)
-_ = plt.axvline(chunck_brut_force_return_mean, color="red", label="mean")  # type: ignore[assignment]
-_ = plt.legend()  # type: ignore[assignment]
-plt.grid(True)  # noqa: FBT003
-
-# %% Plot scatter plot of brut force solution for extrem value location
-brute_force.create_extrem_value_location_scatter_plot("n_sample_per_period_2922000_chunck_10_return_year.json")
-
-# %% Plot kde plot of brut force solution for extrem value location
-# Note: Is very slow especially for large datasets
-brute_force.create_extrem_value_location_kde_plot("n_sample_per_period_2922000_chunck_10_return_year.json")
-# %%
 # TODO(@henrikstoklandberg): Add importance sampling dataset and dataloader