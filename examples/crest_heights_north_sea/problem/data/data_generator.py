# ruff: noqa: PGH004
# ruff: noqa
# type: ignore

# %%

import matplotlib.pyplot as plt
import numpy as np
from axtreme_case import sample_seastates
from numpy.typing import NDArray


def generate_data(n_years_in_period: int, n_sea_states_in_year: int) -> tuple[NDArray[np.float64], NDArray[np.float64]]:
    """Genarates environment data.

    Args:
        n_years_in_period: number of years considered
        n_sea_states_in_year: number of sea states in one year
<<<<<<< HEAD

    Returns:
        significant wave height and peak wave period

=======

    Returns:
        significant wave height and peak wave period

>>>>>>> fa1c5223
    """
    weib_prms = (1.2550, 0.5026, 1.9536)
    lognorm_prms = (1.557, 0.403, 0.408, 0.005, 0.137, 0.454)

    n_ss = n_sea_states_in_year * n_years_in_period
<<<<<<< HEAD
    return sample_seastates(n_ss, weib_prms, lognorm_prms, hslim=7.5)
=======
    return sample_seastates(n_ss, weib_prms, lognorm_prms, seed=1234, hslim=0)
>>>>>>> fa1c5223


# %%
if __name__ == "__main__":
    N_y = 100
    Hs, Tp = generate_data(n_years_in_period=N_y, n_sea_states_in_year=2922)

    plt.figure()  # type: ignore  # noqa: PGH003
    plt.plot(Hs, Tp, ".")  # type: ignore  # noqa: PGH003

    # Save the data as a .npy file
<<<<<<< HEAD
    np.save(f"long_term_distribution_{N_y}_years_no_hslim.npy", np.column_stack((Hs, Tp)))
=======
    np.save(f"long_term_distribution_{N_y}_years.npy", np.column_stack((Hs, Tp)))

# %%
>>>>>>> fa1c5223
<|MERGE_RESOLUTION|>--- conflicted
+++ resolved
@@ -16,27 +16,16 @@
     Args:
         n_years_in_period: number of years considered
         n_sea_states_in_year: number of sea states in one year
-<<<<<<< HEAD
 
     Returns:
         significant wave height and peak wave period
 
-=======
-
-    Returns:
-        significant wave height and peak wave period
-
->>>>>>> fa1c5223
     """
     weib_prms = (1.2550, 0.5026, 1.9536)
     lognorm_prms = (1.557, 0.403, 0.408, 0.005, 0.137, 0.454)
 
     n_ss = n_sea_states_in_year * n_years_in_period
-<<<<<<< HEAD
-    return sample_seastates(n_ss, weib_prms, lognorm_prms, hslim=7.5)
-=======
     return sample_seastates(n_ss, weib_prms, lognorm_prms, seed=1234, hslim=0)
->>>>>>> fa1c5223
 
 
 # %%
@@ -48,10 +37,6 @@
     plt.plot(Hs, Tp, ".")  # type: ignore  # noqa: PGH003
 
     # Save the data as a .npy file
-<<<<<<< HEAD
-    np.save(f"long_term_distribution_{N_y}_years_no_hslim.npy", np.column_stack((Hs, Tp)))
-=======
     np.save(f"long_term_distribution_{N_y}_years.npy", np.column_stack((Hs, Tp)))
 
-# %%
->>>>>>> fa1c5223
+# %%