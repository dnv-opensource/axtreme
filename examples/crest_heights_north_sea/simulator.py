--- conflicted
+++ resolved
@@ -33,10 +33,6 @@
     """
     hs = x[:, 0]
     tp = x[:, 1]
-
-    # water_depth and sample_period are fixed for the given problem
-    water_depth = 110  # in meters
-    sample_period = 3  # in hours
 
     gamma = gamma_rpc205(hs, tp)
     tm01 = Tm01_from_Tp_gamma(tp, gamma)  # mean wave period
@@ -81,16 +77,12 @@
 
         Args:
             x: An array of shape (n_points, n_input_dims) of points at which to evaluate the model.
-<<<<<<< HEAD
             n_simulations_per_point: The number of simulations to run at each point.
-=======
-            n_simulations_per_point: The number of simulations to run at each point. Expected to have a default value
->>>>>>> 520b176f
+
         Returns:
             An array of shape (n_points, n_simulations_per_point, n_output_dims) of the model evaluated at the input
             points.
         """
-<<<<<<< HEAD
         # Initialize results array with correct shape
         result = np.zeros((x.shape[0], n_simulations_per_point, 1))
 
@@ -117,12 +109,6 @@
             samples = forristall_crest.rvs_max(num_waves_i, size=n_simulations_per_point, seed=seed_i)
 
             result[i, :, 0] = samples
-=======
-        samples = []
-        for _ in np.arange(start=0, stop=n_simulations_per_point, step=1):
-            sample = max_crest_height_simulator_function(x)
-            samples.append(sample)
->>>>>>> 520b176f
 
         return cast("np.ndarray[tuple[int, int, int], np.dtype[np.float64]]", result)
 
