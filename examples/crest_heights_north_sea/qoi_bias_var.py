--- conflicted
+++ resolved
@@ -48,12 +48,7 @@
     transforms=list(botorch_model_bridge.transforms.values()), outcome_names=botorch_model_bridge.outcomes
 )
 
-<<<<<<< HEAD
-# %% Create qois with different variants of dataset and samples
-# NOTE: the could be simplified by just using a random sampler, but this is a bit more obvious what its doing.
-=======
 # %% Create jobs with different amount of env data
->>>>>>> a63533e1
 qoi_jobs = []
 datasets = {"mc": mc_dataset, "importance_sample": importance_dataset}
 for dataset_name, dataset in datasets.items():
